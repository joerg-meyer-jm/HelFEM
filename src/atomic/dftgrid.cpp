--- conflicted
+++ resolved
@@ -359,18 +359,9 @@
       void DFTGridWorker::compute_xc(int func_id, const arma::vec & p, bool pot) {
         // Compute exchange-correlation functional
 
-<<<<<<< HEAD
-        increment_lda< std::complex<double> >(H,vt/arma::square(scale_r),bf_rho);
-        increment_lda< std::complex<double> >(H,vt/arma::square(scale_theta),bf_theta);
-        increment_lda< std::complex<double> >(H,vt/arma::square(scale_phi),bf_phi);
-      }
-      if(do_mgga_l)
-        throw std::logic_error("Laplacian not implemented!\n");
-=======
         // Which functional is in question?
         bool gga, mgga_t, mgga_l;
         is_gga_mgga(func_id,gga,mgga_t,mgga_l);
->>>>>>> d652f769
 
         // Update controlling flags for eval_Fxc (exchange and correlation
         // parts might be of different type)
@@ -418,7 +409,7 @@
         // Set parameters
         if(p.n_elem) {
           // Check sanity
-          if(p.n_elem != (arma::uword) xc_func_info_get_n_ext_params(func.info))
+          if(p.n_elem != (arma::uword) xc_func_info_get_n_ext_params((xc_func_info_type *)func.info))
             throw std::logic_error("Incompatible number of parameters!\n");
           arma::vec phlp(p);
           xc_func_set_ext_params(&func, phlp.memptr());
@@ -542,18 +533,6 @@
           increment_gga< std::complex<double> >(H,gr,bf,bf_rho,bf_theta,bf_phi);
         }
 
-<<<<<<< HEAD
-        increment_lda< std::complex<double> >(Ha,vt_a/arma::square(scale_r),bf_rho);
-        increment_lda< std::complex<double> >(Ha,vt_a/arma::square(scale_theta),bf_theta);
-        increment_lda< std::complex<double> >(Ha,vt_a/arma::square(scale_phi),bf_phi);
-        if(beta) {
-          arma::rowvec vt_b(vtau.row(1));
-          vt_b%=0.5*wtot;
-
-          increment_lda< std::complex<double> >(Hb,vt_b/arma::square(scale_r),bf_rho);
-          increment_lda< std::complex<double> >(Hb,vt_b/arma::square(scale_theta),bf_theta);
-          increment_lda< std::complex<double> >(Hb,vt_b/arma::square(scale_phi),bf_phi);
-=======
         if(do_mgga_t) {
           arma::rowvec vt(vtau.row(0));
           vt%=0.5*wtot;
@@ -561,7 +540,6 @@
           increment_lda< std::complex<double> >(H,vt/arma::square(scale_r),bf_rho);
           increment_lda< std::complex<double> >(H,vt/arma::square(scale_theta),bf_theta);
           increment_lda< std::complex<double> >(H,vt/arma::square(scale_phi),bf_phi);
->>>>>>> d652f769
         }
         if(do_mgga_l)
           throw std::logic_error("Laplacian not implemented!\n");

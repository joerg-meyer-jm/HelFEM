--- conflicted
+++ resolved
@@ -433,7 +433,7 @@
         // Set parameters
         if(p.n_elem) {
           // Check sanity
-          if(p.n_elem != (arma::uword) xc_func_info_get_n_ext_params(func.info))
+          if(p.n_elem != (arma::uword) xc_func_info_get_n_ext_params((xc_func_info_type *)func.info))
             throw std::logic_error("Incompatible number of parameters!\n");
           arma::vec phlp(p);
           xc_func_set_ext_params(&func, phlp.memptr());
@@ -511,13 +511,7 @@
         if(polarized)
           dens+=rho.row(1);
 
-<<<<<<< HEAD
-        increment_lda< std::complex<double> >(H,vt/arma::square(scale_r),bf_rho);
-        increment_lda< std::complex<double> >(H,vt/arma::square(scale_theta),bf_theta);
-        increment_lda< std::complex<double> >(H,vt/arma::square(scale_phi),bf_phi);
-=======
         return arma::sum(wtot%exc%dens);
->>>>>>> d652f769
       }
 
       void DFTGridWorker::eval_overlap(arma::mat & So) const {
@@ -585,25 +579,12 @@
         if(do_mgga_l)
           throw std::logic_error("Laplacian not implemented!\n");
 
-<<<<<<< HEAD
-        increment_lda< std::complex<double> >(Ha,vt_a/arma::square(scale_r),bf_rho);
-        increment_lda< std::complex<double> >(Ha,vt_a/arma::square(scale_theta),bf_theta);
-        increment_lda< std::complex<double> >(Ha,vt_a/arma::square(scale_phi),bf_phi);
-        if(beta) {
-          arma::rowvec vt_b(vtau.row(1));
-          vt_b%=0.5*wtot;
-
-          increment_lda< std::complex<double> >(Hb,vt_b/arma::square(scale_r),bf_rho);
-          increment_lda< std::complex<double> >(Hb,vt_b/arma::square(scale_theta),bf_theta);
-          increment_lda< std::complex<double> >(Hb,vt_b/arma::square(scale_phi),bf_phi);
-=======
         Ho(bf_ind,bf_ind)+=H;
       }
 
       void DFTGridWorker::eval_Fxc(arma::mat & Hao, arma::mat & Hbo, bool beta) const {
         if(!polarized) {
           throw std::runtime_error("Refusing to compute unrestricted Fock matrix with restricted density.\n");
->>>>>>> d652f769
         }
 
         arma::mat Ha, Hb;
